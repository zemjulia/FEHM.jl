__precompile__()

module FEHM

import JLD
import WriteVTK
import DocumentFunction

<<<<<<< HEAD
fehmdir = Base.source_path()
if fehmdir == nothing
	fehmdir = splitdir(dirname(@__FILE__))[1]
else
	fehmdir = splitdir(fehmdir)[1]
end

=======
"""
Run the tests in runtests.jl

$(DocumentFunction.documentfunction(test))
"""
>>>>>>> abf5485a
function test()
	include(joinpath(fehmdir, "test", "runtests.jl"))
end

function myreadlines(filename::String)
	if isfile(filename)
		f = open(filename)
		l = myreadlines(f)
		close(f)
		return l
	else
		warn("File $filename does not exist!")
		return nothing
	end
end
function myreadlines(stream::IO)
	if VERSION >= v"0.6.0"
		return readlines(stream; chomp=false)
	else
		return readlines(stream)
	end
end

<<<<<<< HEAD
function checknode()
	proc = spawn(`ls`)
	timedwait(() -> process_exited(proc), 10.) # 10 seconds
	if process_running(proc)
		kill(proc)
		exit()
	end
end

function runmodelindir(dir::Symbol; rootname::AbstractString="w01")
	runmodelindir(string(dir); rootname=rootname)
end

function runmodelindir(dir::AbstractString; rootname::AbstractString="w01")
	info("run $dir")
	run(pipeline(`bash -c "cd $dir; xfehm $rootname.files"`, stdout=DevNull, stderr=DevNull))
end

function symlinkdir(filename::AbstractString, dir::AbstractString)
	symlink(abspath(filename), joinpath(dir, filename))
end

function year2fehmday(year; modelstartyear::Number=1964)
	return (year - modelstartyear) * 365.25
end

function fehmday2year(fehmday; modelstartyear::Number=1964)
	return fehmday / 365.25 + modelstartyear
=======
@doc """
Read lines of a file

$(DocumentFunction.documentfunction(myreadlines;
argtext=Dict("filename"=>"file name",
            "stream"=>"file handle")))

Returns:

- an array with each line of the file an element
""" myreadlines

"""
Convert a year into FEHM day (default start year is 1964)

$(DocumentFunction.documentfunction(year2fehmday;
argtext=Dict("year"=>"the year to convert"),
keytext=Dict("offset"=>"the start year [default=`1964`]")))

Returns:

- FEHM day
"""
function year2fehmday(year; offset::Number=1964)
	return (year - offset) * 365.25
end

"""
Convert FEHM day into a year (default start year is 1964)

$(DocumentFunction.documentfunction(fehmday2year;
argtext=Dict("fehmday"=>"the FEHM day to convert"),
keytext=Dict("offset"=>"the start year [default=`1964`]")))

Returns:

- the converted year
"""
function fehmday2year(fehmday; offset::Number=1964)
	return fehmday / 365.25 + offset
>>>>>>> abf5485a
end

"""
Parse the input file

$(DocumentFunction.documentfunction(parsefin;
argtext=Dict("filename"=>"file name")))

Returns:

- a dictionary of parsed file 
"""
function parsefin(filename)
	lines = myreadlines(filename)
	result = Dict()
	result["title"] = strip(split(lines[2], ":")[2])
	result["time"] = parse(Float64, lines[3])
	result["nddp"] = parse(Int, split(lines[4])[1])
	i = 5
	while i <= length(lines)
		key = strip(lines[i])
		result[key] = Float64[]
		i += 1
		while i <= length(lines) && length(result[key]) < result["nddp"]
			append!(result[key], map(x->parse(Float64, x), split(lines[i])))
			i += 1
		end
	end
	return result
end

"""
Write data into a file

$(DocumentFunction.documentfunction(writefin;
argtext=Dict("findata"=>"input data to write",
            "filename"=>"file name"),
keytext=Dict("writekeys"=>"the keys of the items that will be written into the file [default=`\[\"saturation\", \"pressure\", \"no fluxes\"\]`]")))

Dumps:

- a file with input data written in it and named by the value of 'filename'
"""
function writefin(findata, filename; writekeys=["saturation", "pressure", "no fluxes"])
	f = open(filename, "w")
	write(f, "written by FEHM.jl\n")
	write(f, "title:  $(findata["title"])\n")
	write(f, "   $(findata["time"])\n")
	write(f, "    $(findata["nddp"]) nddp")
	for k in writekeys
		write(f, "\n$k")
		for x in findata[k]
			write(f, "\n$x")
		end
	end
	close(f)
end

function getwellnodes(filename::String, x::Number, y::Number; kw...)
	c = readdlm(filename)
	getwellnodes(c, x, y; kw...)
end
function getwellnodes(c::Array, x::Number, y::Number; topnodes::Integer=2, nodespercolumn::Integer=44)
	d = sqrt.((c[:,1].-x).^2 + (c[:,2].-y).^2)
	s = sortperm(d)
	n = s[1:nodespercolumn][end-(topnodes-1):end]
	a = [s[1:nodespercolumn] c[s[1:nodespercolumn],:] d[s[1:nodespercolumn]]][end-(topnodes-1):end,:]
	d = minimum(d[s[1:nodespercolumn]][end-(topnodes-1):end])
	convert(Array{Int64,1}, ceil.(n)), d
end

@doc """
Get nodes of wells from the input file

$(DocumentFunction.documentfunction(getwellnodes;
argtext=Dict("filename"=>"input file name",
            "x"=>"x coordinates",
            "y"=>"y coordinates",
            "c"=>"file handle"),
keytext=Dict("topnodes"=>"top nodes [default=`2`]",
            "nodespercolumn"=>"nodes per column [default=`44`]",
            "kw..."=>"other keyword argument")))

Example:

```julia
FEHM.getwellnodes("tet.xyz", (499950.3031-100), 539101.3053)
```
""" getwellnodes

"""
Write zone information into a file

$(DocumentFunction.documentfunction(dumpzone;
argtext=Dict("filename"=>"output file name",
            "zonenumbers"=>"zone numbers",
            "nodenumbers"=>"node numbers"),
keytext=Dict("keyword"=>"[default=`\"zonn\"`]")))

Dumps:

- a file contain zone information named by the value of 'filename'
"""
function dumpzone(filename::String, zonenumbers::Vector, nodenumbers::Vector; keyword::String="zonn")
	@assert length(nodenumbers) == length(zonenumbers)
	f = open(filename, "w")
	println(f, keyword)
	for i = 1:length(zonenumbers)
		println(f, zonenumbers[i])
		println(f, "nnum")
		println(f, length(nodenumbers[i]))
		writedlm(f, nodenumbers[i]')
	end
	println(f, "")
	println(f, "stop")
	close(f)
end

readzone(filename; returndict::Bool=false) = parsezone(filename; returndict=returndict)

function parsezone(filename::String; returndict::Bool=false)
	info("Parse zones in $filename")
	return parsezone(myreadlines(filename), returndict=returndict)
end
function parsezone(lines::Vector; returndict::Bool=false)
	lines = chomp.(lines)
	if !startswith(lines[1], "zone") && !startswith(lines[1], "zonn")
		error("Provided file doesn't start with zone or zonn on the first line")
	end
	nnumlines = Int64[]
	for i = 1:length(lines)
		if contains(lines[i], "nnum")
			push!(nnumlines, i)
		end
	end
	zonenumbers = Array{Int64}(length(nnumlines))
	for i = 1:length(nnumlines)
		zonenumbers[i] = parse(Int, split(lines[nnumlines[i] - 1])[1])
	end
	nodenumbers = Array{Array{Int64, 1}}(length(nnumlines))
	for i = 1:length(nnumlines)
		nodenumbers[i] = Int64[]
		numnodes = parse(Int, lines[nnumlines[i] + 1])
		nodenumbers[i] = Array{Int64}(numnodes)
		j = 2
		k = 1
		while k <= numnodes
			newnodes = map(x->parse(Int, x), split(lines[nnumlines[i] + j]))
			nodenumbers[i][k:k + length(newnodes) - 1] = newnodes
			j += 1
			k += length(newnodes)
		end
	end
	if returndict
		d1 = Dict()
		d2 = Dict()
		for i = 1:length(nnumlines)
			d2[zonenumbers[i]] = Int64[]
			for j = 1:length(nodenumbers[i])
				d1[nodenumbers[i][j]] = zonenumbers[i]
				push!(d2[zonenumbers[i]], nodenumbers[i][j])
			end
		end
		return d1, d2
	else
		return zonenumbers, nodenumbers
	end
end

@doc """
Parse zone information from input file

$(DocumentFunction.documentfunction(parsezone;
argtext=Dict("filename"=>"input file name",
            "lines"=>"a vector of the input file with each line an element"),
keytext=Dict("returndict"=>"whether to return the zone information in dictoinaries [default=`false`]")))

Returns:

- zone numbers and node numbers
""" parsezone

"""
Parse the grid coordinates from the input FEHM file

$(DocumentFunction.documentfunction(parsegrid;
argtext=Dict("fehmfilename"=>"FEHM file name")))

Returns:

- coordinates of the grid
"""
function parsegrid(fehmfilename)
	lines = myreadlines(fehmfilename)
	if !startswith(lines[1], "coor")
		error("FEHM grid file doesn't start with \"coor\"")
	end
	numgridpoints = parse(Int, lines[2])
	dims = length(split(lines[3])) - 1
	coords = Array{Float64}(dims, numgridpoints)
	for i = 1:numgridpoints
		splitline = split(lines[2 + i])
		for j = 1:dims
			coords[j, i] = parse(Float64, splitline[j + 1])
		end
	end
	return coords
end

"""
Parse geo file

$(DocumentFunction.documentfunction(parsegeo;
argtext=Dict("geofilename"=>"geo file name",
            "docells"=>"whether to get cell information [default=`true`]")))

Returns:

- x, y, z coordinates and mesh cell information
"""
function parsegeo(geofilename, docells=true)
	lines = myreadlines(geofilename)
	i = 1
	xs = Float64[]
	ys = Float64[]
	zs = Float64[]
	splitline = split(lines[1])
	if length(splitline) != 4
		error("only 3 dimensional meshes supported")
	end
	while length(splitline) == 4
		x = parse(Float64, splitline[2])
		y = parse(Float64, splitline[3])
		z = parse(Float64, splitline[4])
		push!(xs, x)
		push!(ys, y)
		push!(zs, z)
		i += 1
		splitline = split(lines[i])
	end
	if docells
		cells = Array{WriteVTK.MeshCell}(length(lines) - i + 1)
		fourtoseven = 4:7
		for j = i:length(lines)
			splitline = split(lines[j])
			if splitline[3] != "tet"
				error("only tets supported")
			end
			ns = map(i->parse(Int, splitline[i]), fourtoseven)
			cells[j - i + 1] = WriteVTK.MeshCell(WriteVTK.VTKCellTypes.VTK_TETRA, ns)
		end
	else
		cells = Array{WriteVTK.MeshCell}(0)
	end
	return xs, ys, zs, cells
end

"""
$(DocumentFunction.documentfunction(avs2vtk;
argtext=Dict("geofilename"=>"geo file name",
            "rootname"=>"root name of .avs_log file",
            "pvdrootname"=>"pvd file root name",
            "vtkrootname"=>"vtk file root name")))

Dumps:

- vtk file
"""
function avs2vtk(geofilename, rootname, pvdrootname, vtkrootname)
	pvd = WriteVTK.paraview_collection(pvdrootname)
	xs, ys, zs, cells = parsegeo(geofilename)
	avslines = myreadlines(string(rootname, ".avs_log"))
	for i = 5:length(avslines)
		splitline = split(avslines[i])
		avsrootname = splitline[1]
		time = parse(Float64, splitline[2])
		vtkfile = WriteVTK.vtk_grid(string(vtkrootname, "_$(i - 5)"), xs, ys, zs, cells)
		timedata = readdlm(string(avsrootname, "_con_node.avs"), skipstart=2)
		filename = string(avsrootname, "_sca_node.avs")
		if isfile(filename)
			timedata = readdlm(filename, skipstart=2)
			WriteVTK.vtk_point_data(vtkfile, timedata[:, 2], "WL")
			WriteVTK.vtk_save(vtkfile)
			WriteVTK.collection_add_timestep(pvd, vtkfile, time)
		end
		filename = string(avsrootname, "_con_node.avs")
		if isfile(filename)
			timedata = readdlm(filename, skipstart=2)
			WriteVTK.vtk_point_data(vtkfile, timedata[:, 2], "Cr")
			WriteVTK.vtk_save(vtkfile)
			WriteVTK.collection_add_timestep(pvd, vtkfile, time)
		end
	end
	WriteVTK.vtk_save(pvd)
end

<<<<<<< HEAD
function avs2jld(geofilename, rootname, jldfilename; timefilter::Function=t->true)
=======
"""
$(DocumentFunction.documentfunction(avs2jld;
argtext=Dict("geofilename"=>"geo file name",
            "rootname"=>"root name of .avs_log file",
            "jldfilename"=>"jld file name"),
keytext=Dict("timefilter"=>"whether the data of a specific time is going to be used [default=`true`]")))

Dumps:

- jld file
"""
function avs2jld(geofilename, rootname, jldfilename; timefilter=t->true)
>>>>>>> abf5485a
	rootdir = splitdir(rootname)[1]
	xs, ys, zs, cells = parsegeo(geofilename, false)
	filename = string(rootname, ".avs_log")
	avslines = myreadlines(filename)
	if avslines == nothing
		warn("FEHM AVS processing failed!")
		return nothing
	end
	wldatas = Array{Float64, 1}[]
	crdatas = Array{Float64, 1}[]
	times = Float64[]
	for i = 5:length(avslines)
		splitline = split(avslines[i])
		avsrootname = joinpath(rootdir, splitline[1])
		time = parse(Float64, splitline[2])
		if timefilter(time)
			push!(times, time)
			filename = string(avsrootname, "_sca_node.avs")
			if isfile(filename)
				timedata = readdlm(filename, skipstart=2)
				wldata = timedata[:, 2]
				push!(wldatas, wldata)
			end
			filename = string(avsrootname, "_con_node.avs")
			if isfile(filename)
				timedata = readdlm(filename, skipstart=2)
				crdata = timedata[:, 2]
				push!(crdatas, crdata)
			end
		end
	end
	JLD.save(jldfilename, "WL", wldatas, "Cr", crdatas, "times", times, "xs", xs, "ys", ys, "zs", zs)
end

"""
$(DocumentFunction.documentfunction(parsestor;
argtext=Dict("filename"=>"input file name")))

Returns:

- `volumes` :
- `areasoverlengths` : areas over lengths
- `connections` :
"""
function parsestor(filename)
	#see LaGriT's documentation for details on the format: http://lagrit.lanl.gov/docs/STOR_Form.html
	#"coefficients" are really areas divided by lengths
	f = open(filename)
	readline(f)#throw away the first 2 lines
	readline(f)
	goodline = readline(f)
	close(f)
	numwrittencoeffs, numequations, ncoef_p_neq_p1, numareacoeffs = map(x->parse(Int, x), split(goodline)[1:4])
	numcoeffs = ncoef_p_neq_p1 - numequations - 1
	if numareacoeffs != 1
		error("only scalar coefficients supported -- see http://lagrit.lanl.gov/docs/STOR_Form.html")
	end
	tokens_any = filter(x->isa(x, Number), readdlm(filename; skipstart=3)) # transpose does not work here
	tokens::Array{Float64, 1} = Float64.(tokens_any)
	tokens_any = nothing
	volumes = tokens[1:numequations]
	fehmweirdness = Int.(tokens[numequations + 1:2 * numequations + 1])#see http://lagrit.lanl.gov/docs/STOR_Form.html to understand the fehmweirdness
	numconnections = diff(fehmweirdness)
	rowentries = Int.(floor.(tokens[2 * numequations + 2:2 * numequations + 1 + numcoeffs]))
	connections = Array{Pair{Int, Int}}(numcoeffs)
	k = 1
	for i = 1:numequations
		for j = 1:numconnections[i]
			connections[k] = i=>rowentries[k]
			k += 1
		end
	end
	coeffindices = Int.(floor.(tokens[2 * numequations + 2 + numcoeffs:2 * numequations + 1 + 2 * numcoeffs]))
	@assert tokens[2 * numequations + 2 + 2 * numcoeffs:3 * numequations + 2 + 2 * numcoeffs] == zeros(numequations + 1)#check that the zeros are where they should be
	for i = 3 * numequations + 3 + 2 * numcoeffs:4 * numequations + 2 + 2 * numcoeffs
		j = Int(tokens[i])
		@assert connections[j - length(volumes) - 1][1] == connections[j - length(volumes) - 1][2]#check that the diagonals are in the right places
	end
	coeffs = tokens[4 * numequations + 3 + 2 * numcoeffs:4 * numequations + 2 + 2 * numcoeffs + numwrittencoeffs]
	@assert 4 * numequations + 2 + 2 * numcoeffs + numwrittencoeffs == length(tokens)
	areasoverlengths = Array{Float64}(length(connections))
	for i = 1:length(areasoverlengths)
		areasoverlengths[i] = abs(coeffs[coeffindices[i]])
	end
	return volumes, areasoverlengths, connections
end

function parseflow(filename::String)
	parseflow(myreadlines(filename), filename)
end
function parseflow(lines::Vector, filename)
	@assert startswith(lines[1], "flow")
	isanode = Array{Bool}(length(lines) - 2)
	zoneornodenums = Array{Int}(length(lines) - 2)
	skds = Array{Float64}(length(lines) - 2)
	eflows = Array{Float64}(length(lines) - 2)
	aipeds = Array{Float64}(length(lines) - 2)
	for i = 2:length(lines) - 1
		splitline = split(lines[i])
		zoneornodenums[i - 1] = parse(Int, splitline[1])
		skds[i - 1] = parse(Float64, splitline[4])
		eflows[i - 1] = parse(Float64, splitline[5])
		aipeds[i - 1] = parse(Float64, splitline[6])
		if zoneornodenums[i - 1] < 0#it is a zone
			@assert splitline[2] == "0"
			@assert splitline[3] == "0"
			isanode[i - 1] = false
			zoneornodenums[i - 1] = -zoneornodenums[i - 1]
		else#it is a node
			if splitline[2] != splitline[1]
				error("FEHM stride syntax not supported flow macro (line $i in $filename)")
			end
			isanode[i - 1] = true
		end
	end
	return isanode, zoneornodenums, skds, eflows, aipeds
end

@doc """
$(DocumentFunction.documentfunction(parseflow;
argtext=Dict("filename"=>"input file name",
            "lines"=>"a vector of the input file with each line an element")))

Returns:

- `isanode` : whether this is a node
- `zoneornodenums` : zone or node numbers
- `skds` : 
- `eflows` :
- `aipeds` :
""" parseflow

function parsehyco(filename::String)
	parsehyco(myreadlines(filename), filename)
end
function parsehyco(lines::Vector, filename::String)
	@assert startswith(lines[1], "hyco")
	isanode = Array{Bool}(length(lines) - 2)
	zoneornodenums = Array{Int}(length(lines) - 2)
	kxs = Array{Float64}(length(lines) - 2)
	kys = Array{Float64}(length(lines) - 2)
	kzs = Array{Float64}(length(lines) - 2)
	for i = 2:length(lines) - 1
		splitline = split(lines[i])
		zoneornodenums[i - 1] = parse(Int, splitline[1])
		kxs[i - 1] = parse(Float64, splitline[4])
		kys[i - 1] = parse(Float64, splitline[5])
		kzs[i - 1] = parse(Float64, splitline[6])
		if zoneornodenums[i - 1] < 0#it is a zone
			@assert splitline[2] == "0"
			@assert splitline[3] == "0"
			isanode[i - 1] = false
			zoneornodenums[i - 1] = -zoneornodenums[i - 1]
		else#it is a node
			if splitline[2] != splitline[1]
				error("FEHM stride syntax not supported hyco macro (line $i in $filename)")
			end
			isanode[i - 1] = true
		end
	end
	return isanode, zoneornodenums, kxs, kys, kzs
end

@doc """
$(DocumentFunction.documentfunction(parsehyco;
argtext=Dict("filename"=>"input file name",
            "lines"=>"a vector of the input file with each line an element")))

Returns:

- `isanode` : whether this is a node
- `zoneornodenums` : zone or node numbers
- `kxs` :
- `kys` :
- `kzs` :
""" parsehyco

"""
Flatten zones

$(DocumentFunction.documentfunction(flattenzones;
argtext=Dict("zonenumbers"=>"zone numbers",
            "nodenumbers"=>"node numbers",
            "isanode"=>"whether this is a node",
            "zoneornodenums"=>"zone or node numbers",
            "otherstuff..."=>"other input arguments")))

Returns:

- node numbers
- other stuff
"""
function flattenzones(zonenumbers, nodenumbers, isanode, zoneornodenums, otherstuff...)
	zone2nodes = Dict{Int, Array{Int, 1}}(zip(zonenumbers, nodenumbers))
	numflatnodes = 0
	for i = 1:length(isanode)
		if isanode[i]
			numflatnodes += 1
		else
			numflatnodes += length(zone2nodes[zoneornodenums[i]])
		end
	end
	nodenums = Array{Int}(numflatnodes)
	newotherstuff = Array{Any}(length(otherstuff))
	for (i, x) in enumerate(otherstuff)
		newotherstuff[i] = Array{eltype(x)}(numflatnodes)
	end
	k = 1
	for i = 1:length(isanode)
		if isanode[i]
			for j = 1:length(otherstuff)
				newotherstuff[j][k] = otherstuff[j][i]
			end
			nodenums[k] = zoneornodenums[i]
			k += 1
		else
			for nodenum in zone2nodes[zoneornodenums[i]]
				for j = 1:length(otherstuff)
					newotherstuff[j][k] = otherstuff[j][i]
				end
				nodenums[k] = nodenum
				k += 1
			end
		end
	end
	return nodenums, newotherstuff...
end

end<|MERGE_RESOLUTION|>--- conflicted
+++ resolved
@@ -6,21 +6,18 @@
 import WriteVTK
 import DocumentFunction
 
-<<<<<<< HEAD
 fehmdir = Base.source_path()
 if fehmdir == nothing
 	fehmdir = splitdir(dirname(@__FILE__))[1]
 else
-	fehmdir = splitdir(fehmdir)[1]
-end
-
-=======
+	fehmdir = splitdir(splitdir(fehmdir)[1])[1]
+end
+
 """
 Run the tests in runtests.jl
 
 $(DocumentFunction.documentfunction(test))
 """
->>>>>>> abf5485a
 function test()
 	include(joinpath(fehmdir, "test", "runtests.jl"))
 end
@@ -44,7 +41,6 @@
 	end
 end
 
-<<<<<<< HEAD
 function checknode()
 	proc = spawn(`ls`)
 	timedwait(() -> process_exited(proc), 10.) # 10 seconds
@@ -67,13 +63,6 @@
 	symlink(abspath(filename), joinpath(dir, filename))
 end
 
-function year2fehmday(year; modelstartyear::Number=1964)
-	return (year - modelstartyear) * 365.25
-end
-
-function fehmday2year(fehmday; modelstartyear::Number=1964)
-	return fehmday / 365.25 + modelstartyear
-=======
 @doc """
 Read lines of a file
 
@@ -114,7 +103,6 @@
 """
 function fehmday2year(fehmday; offset::Number=1964)
 	return fehmday / 365.25 + offset
->>>>>>> abf5485a
 end
 
 """
@@ -125,7 +113,7 @@
 
 Returns:
 
-- a dictionary of parsed file 
+- a dictionary of parsed file
 """
 function parsefin(filename)
 	lines = myreadlines(filename)
@@ -411,22 +399,18 @@
 	WriteVTK.vtk_save(pvd)
 end
 
-<<<<<<< HEAD
-function avs2jld(geofilename, rootname, jldfilename; timefilter::Function=t->true)
-=======
 """
 $(DocumentFunction.documentfunction(avs2jld;
 argtext=Dict("geofilename"=>"geo file name",
             "rootname"=>"root name of .avs_log file",
             "jldfilename"=>"jld file name"),
-keytext=Dict("timefilter"=>"whether the data of a specific time is going to be used [default=`true`]")))
+keytext=Dict("timefilter"=>"function which defines whether the data of a specific time is going to be used [default=`true`]")))
 
 Dumps:
 
 - jld file
 """
-function avs2jld(geofilename, rootname, jldfilename; timefilter=t->true)
->>>>>>> abf5485a
+function avs2jld(geofilename, rootname, jldfilename; timefilter::Function=t->true)
 	rootdir = splitdir(rootname)[1]
 	xs, ys, zs, cells = parsegeo(geofilename, false)
 	filename = string(rootname, ".avs_log")
@@ -554,7 +538,7 @@
 
 - `isanode` : whether this is a node
 - `zoneornodenums` : zone or node numbers
-- `skds` : 
+- `skds` :
 - `eflows` :
 - `aipeds` :
 """ parseflow
