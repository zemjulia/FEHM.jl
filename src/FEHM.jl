--- conflicted
+++ resolved
@@ -399,10 +399,6 @@
 	WriteVTK.vtk_save(pvd)
 end
 
-<<<<<<< HEAD
-function avs2jld(geofilename, rootname, jldfilename; timefilter=t->true, suffix="_con_node.avs")
-	rootdir = dirname(rootname)
-=======
 """
 $(DocumentFunction.documentfunction(avs2jld;
 argtext=Dict("geofilename"=>"geo file name",
@@ -414,9 +410,7 @@
 
 - jld file
 """
-function avs2jld(geofilename, rootname, jldfilename; timefilter::Function=t->true)
-	rootdir = splitdir(rootname)[1]
->>>>>>> ef559797
+function avs2jld(geofilename, rootname, jldfilename; timefilter=t->true, suffix="_con_node.avs")
 	xs, ys, zs, cells = parsegeo(geofilename, false)
 	filename = string(rootname, ".avs_log")
 	avslines = myreadlines(filename)
@@ -433,24 +427,9 @@
 		time = parse(Float64, splitline[2])
 		if timefilter(time)
 			push!(times, time)
-<<<<<<< HEAD
 			timedata = readdlm(string(avsrootname, suffix), skipstart=2)
 			crdata = timedata[:, 2]
 			push!(crdatas, crdata)
-=======
-			filename = string(avsrootname, "_sca_node.avs")
-			if isfile(filename)
-				timedata = readdlm(filename, skipstart=2)
-				wldata = timedata[:, 2]
-				push!(wldatas, wldata)
-			end
-			filename = string(avsrootname, "_con_node.avs")
-			if isfile(filename)
-				timedata = readdlm(filename, skipstart=2)
-				crdata = timedata[:, 2]
-				push!(crdatas, crdata)
-			end
->>>>>>> ef559797
 		end
 	end
 	JLD.save(jldfilename, "WL", wldatas, "Cr", crdatas, "times", times, "xs", xs, "ys", ys, "zs", zs)
